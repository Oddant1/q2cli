# ----------------------------------------------------------------------------
# Copyright (c) 2016-2023, QIIME 2 development team.
#
# Distributed under the terms of the Modified BSD License.
#
# The full license is in the file LICENSE, distributed with this software.
# ----------------------------------------------------------------------------

import os.path
import unittest
import contextlib
import unittest.mock
import tempfile
import shutil
import click
import errno

from click.testing import CliRunner
from qiime2.core.cache import get_cache
from qiime2.core.testing.type import IntSequence1, IntSequence2, SingleInt
from qiime2.core.testing.util import get_dummy_plugin
from qiime2.sdk import Artifact, Visualization, ResultCollection

from q2cli.builtin.info import info
from q2cli.builtin.tools import tools
from q2cli.commands import RootCommand
from q2cli.click.type import QIIME2Type


<<<<<<< HEAD
CONFIG_LEVEL_2 = """[parsl]
strategy = "None"

[[parsl.executors]]
class = "ThreadPoolExecutor"
label = "default"
max_threads = 1

[[parsl.executors]]
class = "_TEST_EXECUTOR_"
label = "test"
max_threads = 1"""

# This is formatted this way to ensure the trailing spaces tomlkit.dumps throws
# at the end of a bunch of lines for no apparent reason are preserved here
CONFIG_LEVEL_3 = "{'parsl': Config(" +\
                 "\n    app_cache=True, " +\
                 "\n    checkpoint_files=None, " +\
                 "\n    checkpoint_mode=None, " +\
                 "\n    checkpoint_period=None, " +\
                 "\n    executors=(ThreadPoolExecutor(" +\
                 "\n        label='default', " +\
                 "\n        max_threads=1, " +\
                 "\n        storage_access=None, " +\
                 "\n        thread_name_prefix='', " +\
                 "\n        working_dir=None" +\
                 "\n    ), _TEST_EXECUTOR_()), " +\
                 "\n    garbage_collect=True, " +\
                 "\n    initialize_logging=True, " +\
                 "\n    internal_tasks_max_threads=10, " +\
                 "\n    max_idletime=120.0, " +\
                 "\n    monitoring=None, " +\
                 "\n    retries=0, " +\
                 "\n    retry_handler=None, " +\
                 "\n    run_dir='runinfo', " +\
                 "\n    strategy='none', " +\
                 "\n    strategy_period=5, " +\
                 "\n    usage_tracking=False" +\
                 "\n)}"
=======
EXPECTED_CITATIONS = """% use `qiime tools citations` on a QIIME 2 result for complete list

@article{key0,
 author = {Unger, Donald L},
 journal = {Arthritis & Rheumatology},
 number = {5},
 pages = {949--950},
 publisher = {Wiley Online Library},
 title = {Does knuckle cracking lead to arthritis of the fingers?},
 volume = {41},
 year = {1998}
}

@article{key1,
 author = {Berry, Michael Victor and Geim, Andre Konstantin},
 journal = {European Journal of Physics},
 number = {4},
 pages = {307},
 publisher = {IOP Publishing},
 title = {Of flying frogs and levitrons},
 volume = {18},
 year = {1997}
}

@article{key2,
 author = {Witcombe, Brian and Meyer, Dan},
 journal = {BMJ},
 number = {7582},
 pages = {1285--1287},
 publisher = {British Medical Journal Publishing Group},
 title = {Sword swallowing and its side effects},
 volume = {333},
 year = {2006}
}

@article{key3,
 author = {Reimers, Eigil and Eftestøl, Sindre},
 journal = {Arctic, antarctic, and alpine research},
 number = {4},
 pages = {483--489},
 publisher = {BioOne},
 title = {Response behaviors of Svalbard reindeer towards humans and humans disguised as polar bears on Edgeøya},
 volume = {44},
 year = {2012}
}
"""  # noqa: E501
>>>>>>> faa134b0


class CliTests(unittest.TestCase):
    def setUp(self):
        get_dummy_plugin()
        self.runner = CliRunner()
        self.tempdir = tempfile.mkdtemp(prefix='qiime2-q2cli-test-temp-')
        self.artifact1_path = os.path.join(self.tempdir, 'a1.qza')
        self.mapping_path = os.path.join(self.tempdir, 'mapping.qza')

        artifact1 = Artifact.import_data(IntSequence1, [0, 42, 43])
        artifact1.save(self.artifact1_path)
        self.artifact1_root_dir = str(artifact1.uuid)

        mapping = Artifact.import_data('Mapping', {'foo': '42'})
        mapping.save(self.mapping_path)

    def tearDown(self):
        shutil.rmtree(self.tempdir)

    def test_info(self):
        result = self.runner.invoke(info)
        self.assertEqual(result.exit_code, 0)
        # May not always start with "System versions" if cache updating message
        # is printed.
        self.assertIn('System versions', result.output)
        self.assertIn('Installed plugins', result.output)
        self.assertIn('dummy-plugin', result.output)
        self.assertIn('other-plugin', result.output)
        self.assertIn('Config', result.output)
        self.assertIn('Config Source: test config dict', result.output)

    def test_info_level_0(self):
        result = self.runner.invoke(info, '--config-level 0')
        self.assertEqual(result.exit_code, 0)
        # May not always start with "System versions" if cache updating message
        # is printed.
        self.assertIn('System versions', result.output)
        self.assertIn('Installed plugins', result.output)
        self.assertIn('dummy-plugin', result.output)
        self.assertIn('other-plugin', result.output)
        self.assertNotIn('Config', result.output)
        self.assertNotIn('Config Source: test config dict', result.output)

    def test_info_level_1(self):
        result = self.runner.invoke(info, '--config-level 1')
        self.assertEqual(result.exit_code, 0)
        # May not always start with "System versions" if cache updating message
        # is printed.
        self.assertIn('System versions', result.output)
        self.assertIn('Installed plugins', result.output)
        self.assertIn('dummy-plugin', result.output)
        self.assertIn('other-plugin', result.output)
        self.assertIn('Config', result.output)
        self.assertIn('Config Source: test config dict', result.output)

    def test_info_level_2(self):
        result = self.runner.invoke(info, '--config-level 2')
        self.assertEqual(result.exit_code, 0)
        # May not always start with "System versions" if cache updating message
        # is printed.
        self.assertIn('System versions', result.output)
        self.assertIn('Installed plugins', result.output)
        self.assertIn('dummy-plugin', result.output)
        self.assertIn('other-plugin', result.output)
        self.assertIn('Config', result.output)
        self.assertIn('Config Source: test config dict', result.output)
        self.assertIn(CONFIG_LEVEL_2, result.output)

    def test_info_level_3(self):
        result = self.runner.invoke(info, '--config-level 3')
        self.assertEqual(result.exit_code, 0)
        # May not always start with "System versions" if cache updating message
        # is printed.
        self.assertIn('System versions', result.output)
        self.assertIn('Installed plugins', result.output)
        self.assertIn('dummy-plugin', result.output)
        self.assertIn('other-plugin', result.output)
        self.assertIn('Config', result.output)
        self.assertIn('Config Source: test config dict', result.output)
        self.assertIn(CONFIG_LEVEL_3, result.output)

    def test_list_commands(self):
        # top level commands, including a plugin, are present
        qiime_cli = RootCommand()
        commands = qiime_cli.list_commands(ctx=None)
        self.assertIn('info', commands)
        self.assertIn('tools', commands)
        self.assertIn('dummy-plugin', commands)
        self.assertIn('other-plugin', commands)

    def test_plugin_list_commands(self):
        # plugin commands are present including a method and visualizer
        qiime_cli = RootCommand()
        command = qiime_cli.get_command(ctx=None, name='dummy-plugin')
        commands = command.list_commands(ctx=None)
        self.assertIn('split-ints', commands)
        self.assertIn('mapping-viz', commands)

        self.assertNotIn('split_ints', commands)
        self.assertNotIn('mapping_viz', commands)
        self.assertNotIn('-underscore-method', commands)
        self.assertNotIn('_underscore-method', commands)

    def test_plugin_list_hidden_commands(self):
        # plugin commands are present including a method and visualizer and
        # hidden method
        qiime_cli = RootCommand()
        command = qiime_cli.get_command(ctx=None, name='dummy-plugin')
        commands = self.runner.invoke(command,
                                      ['--show-hidden-actions']).output
        self.assertIn('split-ints', commands)
        self.assertIn('mapping-viz', commands)
        self.assertIn('_underscore-method', commands)

        self.assertNotIn('split_ints', commands)
        self.assertNotIn('mapping_viz', commands)
        self.assertNotIn('_underscore_method', commands)
        self.assertNotIn('-underscore-method', commands)

    def test_action_parameter_types(self):
        qiime_cli = RootCommand()
        command = qiime_cli.get_command(ctx=None, name='dummy-plugin')
        results = self.runner.invoke(command, ['typical-pipeline', '--help'])
        help_text = results.output

        # Check the help text to make sure the types are displayed correctly
        # boolean primitive
        self.assertIn('--p-do-extra-thing / --p-no-do-extra-thing', help_text)
        # int primitive
        self.assertIn('--p-add INTEGER', help_text)

        # Run it to make sure the types are converted correctly, the framework
        # will error if it recieves the wrong type from the interface.
        output_dir = os.path.join(self.tempdir, 'output-test')
        result = self.runner.invoke(command, [
            'typical-pipeline', '--i-int-sequence', self.artifact1_path,
            '--i-mapping', self.mapping_path, '--p-do-extra-thing', '--p-add',
            '10', '--output-dir', output_dir, '--verbose'])
        self.assertEqual(result.exit_code, 0)

    def test_execute_hidden_action(self):
        int_path = os.path.join(self.tempdir, 'int.qza')
        qiime_cli = RootCommand()
        command = qiime_cli.get_command(ctx=None, name='dummy-plugin')
        result = self.runner.invoke(
                command, ['_underscore-method', '--o-int', int_path,
                          '--verbose'])

        self.assertEqual(result.exit_code, 0)

    def test_extract(self):
        result = self.runner.invoke(
            tools, ['extract', '--input-path', self.artifact1_path,
                    '--output-path', self.tempdir])
        # command completes sucessfully and creates the correct
        # output directory
        self.assertEqual(result.exit_code, 0)
        self.assertTrue(os.path.exists(
            os.path.join(self.tempdir, self.artifact1_root_dir)))
        # results are correct
        data_f = open(os.path.join(self.tempdir, self.artifact1_root_dir,
                                   'data', 'ints.txt'))
        self.assertEqual(data_f.read(), "0\n42\n43\n")

    def test_validate_min(self):
        result = self.runner.invoke(
            tools, ['validate', self.artifact1_path, '--level', 'min'])
        self.assertEqual(result.exit_code, 0)
        self.assertIn('appears to be valid at level=min', result.output)

    def test_validate_max(self):
        result = self.runner.invoke(
            tools, ['validate', self.artifact1_path, '--level', 'max'])
        self.assertEqual(result.exit_code, 0)
        self.assertIn('appears to be valid at level=max', result.output)

        result = self.runner.invoke(tools, ['validate', self.artifact1_path])
        self.assertEqual(result.exit_code, 0)
        self.assertIn('appears to be valid at level=max', result.output)

    def test_split_ints(self):
        qiime_cli = RootCommand()
        command = qiime_cli.get_command(ctx=None, name='dummy-plugin')

        # build output file names
        left_path = os.path.join(self.tempdir, 'left.qza')
        right_path = os.path.join(self.tempdir, 'right.qza')

        # TODO: currently must pass `--verbose` to commands invoked by Click's
        # test runner because redirecting stdout/stderr raises an
        # "io.UnsupportedOperation: fileno" error. Likely related to Click
        # mocking a filesystem in the test runner.
        result = self.runner.invoke(
            command, ['split-ints', '--i-ints', self.artifact1_path,
                      '--o-left', left_path, '--o-right', right_path,
                      '--verbose'])
        # command completes successfully and creates the correct
        # output files
        self.assertEqual(result.exit_code, 0)
        self.assertTrue(os.path.exists(left_path))
        self.assertTrue(os.path.exists(right_path))
        # results are correct
        left = Artifact.load(left_path)
        right = Artifact.load(right_path)
        self.assertEqual(left.view(list), [0])
        self.assertEqual(right.view(list), [42, 43])

    def test_variadic_inputs(self):
        qiime_cli = RootCommand()
        command = qiime_cli.get_command(ctx=None, name='dummy-plugin')
        output_path = os.path.join(self.tempdir, 'output.qza')

        ints1 = Artifact.import_data('IntSequence1', [1, 2, 3]).save(
            os.path.join(self.tempdir, 'ints1.qza'))
        ints2 = Artifact.import_data('IntSequence2', [4, 5, 6]).save(
            os.path.join(self.tempdir, 'ints2.qza'))
        set1 = Artifact.import_data('SingleInt', 7).save(
            os.path.join(self.tempdir, 'set1.qza'))
        set2 = Artifact.import_data('SingleInt', 8).save(
            os.path.join(self.tempdir, 'set2.qza'))

        result = self.runner.invoke(
            command,
            ['variadic-input-method', '--i-ints', ints1, '--i-ints', ints2,
             '--i-int-set', set1, '--i-int-set', set2, '--p-nums', '9',
             '--p-nums', '10', '--p-opt-nums', '11', '--p-opt-nums', '12',
             '--p-opt-nums', '13', '--o-output', output_path, '--verbose'])

        self.assertEqual(result.exit_code, 0)
        self.assertTrue(os.path.exists(output_path))

        output = Artifact.load(output_path)
        self.assertEqual(output.view(list), list(range(1, 14)))

    def test_with_parameters_only(self):
        qiime_cli = RootCommand()
        command = qiime_cli.get_command(ctx=None, name='dummy-plugin')
        output_path = os.path.join(self.tempdir, 'output.qza')

        result = self.runner.invoke(
            command, ['params-only-method', '--p-name', 'Peanut', '--p-age',
                      '42', '--o-out', output_path, '--verbose'])

        self.assertEqual(result.exit_code, 0)
        self.assertTrue(os.path.exists(output_path))

        artifact = Artifact.load(output_path)
        self.assertEqual(artifact.view(dict), {'Peanut': '42'})

    def test_without_inputs_or_parameters(self):
        qiime_cli = RootCommand()
        command = qiime_cli.get_command(ctx=None, name='dummy-plugin')
        output_path = os.path.join(self.tempdir, 'output.qza')

        result = self.runner.invoke(
            command, ['no-input-method', '--o-out', output_path, '--verbose'])

        self.assertEqual(result.exit_code, 0)
        self.assertTrue(os.path.exists(output_path))

        artifact = Artifact.load(output_path)
        self.assertEqual(artifact.view(dict), {'foo': '42'})

    def test_qza_extension(self):
        qiime_cli = RootCommand()
        command = qiime_cli.get_command(ctx=None, name='dummy-plugin')

        # build output parameter arguments and expected output file names
        left_path = os.path.join(self.tempdir, 'left')
        expected_left_path = os.path.join(self.tempdir, 'left.qza')
        right_path = os.path.join(self.tempdir, 'right')
        expected_right_path = os.path.join(self.tempdir, 'right.qza')

        result = self.runner.invoke(
            command, ['split-ints', '--i-ints', self.artifact1_path,
                      '--o-left', left_path, '--o-right', right_path,
                      '--verbose'])
        # command completes successfully and creates the correct
        # output files
        self.assertEqual(result.exit_code, 0)
        self.assertTrue(os.path.exists(expected_left_path))
        self.assertTrue(os.path.exists(expected_right_path))
        # results are correct
        left = Artifact.load(expected_left_path)
        right = Artifact.load(expected_right_path)
        self.assertEqual(left.view(list), [0])
        self.assertEqual(right.view(list), [42, 43])

    def test_qzv_extension(self):
        qiime_cli = RootCommand()
        command = qiime_cli.get_command(ctx=None, name='dummy-plugin')
        # build output parameter arguments and expected output file names
        viz_path = os.path.join(self.tempdir, 'viz')
        expected_viz_path = os.path.join(self.tempdir, 'viz.qzv')

        result = self.runner.invoke(
            command, ['most-common-viz', '--i-ints', self.artifact1_path,
                      '--o-visualization', viz_path, '--verbose'])
        # command completes successfully and creates the correct
        # output file
        self.assertEqual(result.exit_code, 0)
        self.assertTrue(os.path.exists(expected_viz_path))
        # Visualization contains expected contents
        viz = Visualization.load(expected_viz_path)
        self.assertEqual(viz.get_index_paths(), {'html': 'data/index.html',
                                                 'tsv': 'data/index.tsv'})

    def test_verbose_shows_stacktrace(self):
        qiime_cli = RootCommand()
        command = qiime_cli.get_command(ctx=None, name='dummy-plugin')
        output = os.path.join(self.tempdir, 'never-happens.qza')

        result = self.runner.invoke(
            command,
            ['failing-pipeline', '--i-int-sequence', self.artifact1_path,
             '--o-mapping', output, '--p-break-from', 'internal', '--verbose'])

        self.assertEqual(result.exit_code, 1)
        self.assertIn('Traceback (most recent call last)', result.output)

    def test_input_conversion(self):
        obj = QIIME2Type(IntSequence1.to_ast(), repr(IntSequence1))

        with self.assertRaisesRegex(click.exceptions.BadParameter,
                                    "x does not exist"):
            obj._convert_input('x', None, None)

        # This is to ensure the temp in the regex matches the temp used in the
        # method under test in type.py
        temp = str(get_cache().path)
        with unittest.mock.patch('qiime2.sdk.Result.peek',
                                 side_effect=OSError(errno.ENOSPC,
                                                     'No space left on '
                                                     'device')):
            with self.assertRaisesRegex(click.exceptions.BadParameter,
                                        f'{temp!r}.*'
                                        f'{self.artifact1_path!r}.*'
                                        f'{temp!r}'):
                obj._convert_input(self.artifact1_path, None, None)

    def test_syntax_error_in_env(self):
        qiime_cli = RootCommand()
        command = qiime_cli.get_command(ctx=None, name='dummy-plugin')

        viz_path = os.path.join(self.tempdir, 'viz')

        with unittest.mock.patch('qiime2.sdk.Result.peek',
                                 side_effect=SyntaxError):
            result = self.runner.invoke(
                command, ['most-common-viz', '--i-ints', self.artifact1_path,
                          '--o-visualization', viz_path, '--verbose'])

        self.assertEqual(result.exit_code, 1)
        self.assertIn('problem loading', result.output)
        self.assertIn(self.artifact1_path, result.output)

    def test_deprecated_help_text(self):
        qiime_cli = RootCommand()
        command = qiime_cli.get_command(ctx=None, name='dummy-plugin')

        result = self.runner.invoke(command, ['deprecated-method', '--help'])

        self.assertEqual(result.exit_code, 0)
        self.assertIn('WARNING', result.output)
        self.assertIn('deprecated', result.output)

    def test_run_deprecated_gets_warning_msg(self):
        qiime_cli = RootCommand()
        command = qiime_cli.get_command(ctx=None, name='dummy-plugin')
        output_path = os.path.join(self.tempdir, 'output.qza')

        result = self.runner.invoke(
            command,
            ['deprecated-method', '--o-out', output_path, '--verbose'])

        self.assertEqual(result.exit_code, 0)
        self.assertTrue(os.path.exists(output_path))

        artifact = Artifact.load(output_path)

        # Just make sure that the command ran as expected
        self.assertEqual(artifact.view(dict), {'foo': '43'})

        self.assertIn('deprecated', result.output)

    def test_get_citations(self):
        qiime_cli = RootCommand()
        command = qiime_cli.get_command(ctx=None, name='dummy-plugin')
        result = self.runner.invoke(command, ['split-ints', '--citations'])

        self.assertEqual(result.exit_code, 0)
        self.assertEqual(result.output, EXPECTED_CITATIONS)


class TestOptionalArtifactSupport(unittest.TestCase):
    def setUp(self):
        get_dummy_plugin()

        self.runner = CliRunner()
        self.plugin_command = RootCommand().get_command(
            ctx=None, name='dummy-plugin')
        self.tempdir = tempfile.mkdtemp(prefix='qiime2-q2cli-test-temp-')

        self.ints1 = os.path.join(self.tempdir, 'ints1.qza')
        Artifact.import_data(
            IntSequence1, [0, 42, 43], list).save(self.ints1)
        self.ints2 = os.path.join(self.tempdir, 'ints2.qza')
        Artifact.import_data(
            IntSequence1, [99, -22], list).save(self.ints2)
        self.ints3 = os.path.join(self.tempdir, 'ints3.qza')
        Artifact.import_data(
            IntSequence2, [43, 43], list).save(self.ints3)
        self.output = os.path.join(self.tempdir, 'output.qza')

    def tearDown(self):
        shutil.rmtree(self.tempdir)

    def _run_command(self, *args):
        return self.runner.invoke(self.plugin_command, args)

    def test_no_optional_artifacts_provided(self):
        result = self._run_command(
            'optional-artifacts-method', '--i-ints', self.ints1,
            '--p-num1', '42', '--o-output', self.output, '--verbose')

        self.assertEqual(result.exit_code, 0)
        self.assertEqual(Artifact.load(self.output).view(list),
                         [0, 42, 43, 42])

    def test_one_optional_artifact_provided(self):
        result = self._run_command(
            'optional-artifacts-method', '--i-ints', self.ints1,
            '--p-num1', '42', '--i-optional1', self.ints2,
            '--o-output', self.output, '--verbose')

        self.assertEqual(result.exit_code, 0)
        self.assertEqual(Artifact.load(self.output).view(list),
                         [0, 42, 43, 42, 99, -22])

    def test_all_optional_artifacts_provided(self):
        result = self._run_command(
            'optional-artifacts-method', '--i-ints', self.ints1,
            '--p-num1', '42', '--i-optional1', self.ints2,
            '--i-optional2', self.ints3, '--p-num2', '111',
            '--o-output', self.output, '--verbose')

        self.assertEqual(result.exit_code, 0)
        self.assertEqual(Artifact.load(self.output).view(list),
                         [0, 42, 43, 42, 99, -22, 43, 43, 111])

    def test_optional_artifact_type_mismatch(self):
        result = self._run_command(
            'optional-artifacts-method', '--i-ints', self.ints1,
            '--p-num1', '42', '--i-optional1', self.ints3,
            '--o-output', self.output, '--verbose')

        self.assertEqual(result.exit_code, 1)
        self.assertRegex(str(result.output),
                         'type IntSequence1.*type IntSequence2.*')


class MetadataTestsBase(unittest.TestCase):
    def setUp(self):
        get_dummy_plugin()
        self.runner = CliRunner()
        self.plugin_command = RootCommand().get_command(
            ctx=None, name='dummy-plugin')
        self.tempdir = tempfile.mkdtemp(prefix='qiime2-q2cli-test-temp-')

        self.input_artifact = os.path.join(self.tempdir, 'in.qza')
        Artifact.import_data(
            IntSequence1, [0, 42, 43], list).save(self.input_artifact)
        self.output_artifact = os.path.join(self.tempdir, 'out.qza')

        self.metadata_file1 = os.path.join(self.tempdir, 'metadata1.tsv')
        with open(self.metadata_file1, 'w') as f:
            f.write('id\tcol1\n0\tfoo\nid1\tbar\n')

        self.metadata_file_alt_id_header = os.path.join(
                self.tempdir, 'metadata-alt-id-header.tsv')
        with open(self.metadata_file_alt_id_header, 'w') as f:
            f.write('#SampleID\tcol1\n0\tfoo\nid1\tbar\n')

        self.metadata_file2 = os.path.join(self.tempdir, 'metadata2.tsv')
        with open(self.metadata_file2, 'w') as f:
            f.write('id\tcol2\n0\tbaz\nid1\tbaa\n')

        self.metadata_file_mixed_types = os.path.join(
                self.tempdir, 'metadata-mixed-types.tsv')
        with open(self.metadata_file_mixed_types, 'w') as f:
            f.write('id\tnumbers\tstrings\nid1\t42\tabc\nid2\t-1.5\tdef\n')

        self.metadata_artifact = os.path.join(self.tempdir, 'metadata.qza')
        Artifact.import_data(
            'Mapping', {'a': 'dog', 'b': 'cat'}).save(self.metadata_artifact)

    def tearDown(self):
        shutil.rmtree(self.tempdir)

    def _run_command(self, *args):
        return self.runner.invoke(self.plugin_command, args)

    def _assertMetadataOutput(self, result, *, exp_tsv, exp_yaml):
        self.assertEqual(result.exit_code, 0)

        artifact = Artifact.load(self.output_artifact)
        action_dir = artifact._archiver.provenance_dir / 'action'

        if exp_tsv is None:
            self.assertFalse((action_dir / 'metadata.tsv').exists())
        else:
            with (action_dir / 'metadata.tsv').open() as fh:
                self.assertEqual(fh.read(), exp_tsv)

        with (action_dir / 'action.yaml').open() as fh:
            self.assertIn(exp_yaml, fh.read())


class TestMetadataSupport(MetadataTestsBase):
    def test_required_metadata_missing(self):
        result = self._run_command(
            'identity-with-metadata', '--i-ints', self.input_artifact,
            '--o-out', self.output_artifact)

        self.assertEqual(result.exit_code, 1)
        self.assertTrue(result.output.startswith('Usage:'))
        self.assertIn("Missing option '--m-metadata-file'", result.output)

    def test_optional_metadata_missing(self):
        result = self._run_command(
            'identity-with-optional-metadata', '--i-ints', self.input_artifact,
            '--o-out', self.output_artifact, '--verbose')

        self._assertMetadataOutput(result, exp_tsv=None,
                                   exp_yaml='metadata: null')

    def test_single_metadata(self):
        for command in ('identity-with-metadata',
                        'identity-with-optional-metadata'):
            result = self._run_command(
                command, '--i-ints', self.input_artifact, '--o-out',
                self.output_artifact, '--m-metadata-file', self.metadata_file1,
                '--verbose')

            exp_tsv = 'id\tcol1\n#q2:types\tcategorical\n0\tfoo\nid1\tbar\n'
            self._assertMetadataOutput(
                result, exp_tsv=exp_tsv,
                exp_yaml="metadata: !metadata 'metadata.tsv'")

    def test_single_metadata_alt_id_header(self):
        # Test that the Metadata ID header is preserved, and not normalized to
        # 'id' (this used to be a bug). ID header normalization should only
        # happen when 2+ Metadata are being merged.
        for command in ('identity-with-metadata',
                        'identity-with-optional-metadata'):
            result = self._run_command(
                command, '--i-ints', self.input_artifact, '--o-out',
                self.output_artifact, '--m-metadata-file',
                self.metadata_file_alt_id_header, '--verbose')

            exp_tsv = (
                '#SampleID\tcol1\n'
                '#q2:types\tcategorical\n'
                '0\tfoo\n'
                'id1\tbar\n'
            )
            self._assertMetadataOutput(
                result, exp_tsv=exp_tsv,
                exp_yaml="metadata: !metadata 'metadata.tsv'")

    def test_multiple_metadata(self):
        for command in ('identity-with-metadata',
                        'identity-with-optional-metadata'):
            result = self._run_command(
                command, '--i-ints', self.input_artifact, '--o-out',
                self.output_artifact, '--m-metadata-file',
                self.metadata_file_alt_id_header, '--m-metadata-file',
                self.metadata_file2, '--m-metadata-file',
                self.metadata_artifact, '--verbose')

            exp_tsv = (
                'id\tcol1\tcol2\ta\tb\n'
                '#q2:types\tcategorical\tcategorical\tcategorical\tcategorical'
                '\n0\tfoo\tbaz\tdog\tcat\n'
            )
            exp_yaml = "metadata: !metadata '%s:metadata.tsv'" % (
                Artifact.load(self.metadata_artifact).uuid)
            self._assertMetadataOutput(result, exp_tsv=exp_tsv,
                                       exp_yaml=exp_yaml)

    def test_invalid_metadata_merge(self):
        for command in ('identity-with-metadata',
                        'identity-with-optional-metadata'):
            result = self._run_command(
                command, '--i-ints', self.input_artifact, '--o-out',
                self.output_artifact, '--m-metadata-file', self.metadata_file1,
                '--m-metadata-file', self.metadata_file1)

            self.assertNotEqual(result.exit_code, 0)
            self.assertIn('overlapping columns', result.output)


class TestMetadataColumnSupport(MetadataTestsBase):
    # Neither md file or column params provided
    def test_required_missing_file_and_column(self):
        result = self._run_command(
            'identity-with-metadata-column', '--i-ints', self.input_artifact,
            '--o-out', self.output_artifact)

        self.assertEqual(result.exit_code, 1)
        self.assertTrue(result.output.startswith('Usage:'))
        self.assertIn("Missing option '--m-metadata-file'", result.output)

    # md file param missing, md column param & value provided
    def test_required_missing_file(self):
        result = self._run_command(
            'identity-with-metadata-column', '--i-ints', self.input_artifact,
            '--m-metadata-column', 'a', '--o-out', self.output_artifact)

        self.assertEqual(result.exit_code, 1)
        self.assertTrue(result.output.startswith('Usage:'))
        self.assertIn("Missing option '--m-metadata-file'", result.output)

    # md file param & value provided, md column param missing
    def test_required_missing_column(self):
        result = self._run_command(
            'identity-with-metadata-column', '--i-ints', self.input_artifact,
            '--m-metadata-file', self.metadata_file1,
            '--o-out', self.output_artifact)

        self.assertEqual(result.exit_code, 1)
        self.assertTrue(result.output.startswith('Usage:'))
        self.assertIn("Missing option '--m-metadata-column'", result.output)

    def test_optional_metadata_missing(self):
        result = self._run_command(
            'identity-with-optional-metadata-column', '--i-ints',
            self.input_artifact, '--o-out', self.output_artifact, '--verbose')

        self._assertMetadataOutput(result, exp_tsv=None,
                                   exp_yaml='metadata: null')

    def test_optional_metadata_without_column(self):
        result = self._run_command(
            'identity-with-optional-metadata-column', '--i-ints',
            self.input_artifact, '--o-out', self.output_artifact,
            '--m-metadata-file', self.metadata_file1)

        self.assertEqual(result.exit_code, 1)
        self.assertTrue(result.output.startswith('Usage:'))
        self.assertIn("Missing option '--m-metadata-column'", result.output)

    def test_optional_column_without_metadata(self):
        result = self._run_command(
            'identity-with-optional-metadata-column', '--i-ints',
            self.input_artifact, '--o-out', self.output_artifact,
            '--m-metadata-column', 'col1')

        self.assertEqual(result.exit_code, 1)
        self.assertTrue(result.output.startswith('Usage:'))
        self.assertIn("Missing option '--m-metadata-file'", result.output)

    def test_single_metadata(self):
        for command in ('identity-with-metadata-column',
                        'identity-with-optional-metadata-column'):
            result = self._run_command(
                command, '--i-ints', self.input_artifact, '--o-out',
                self.output_artifact, '--m-metadata-file', self.metadata_file1,
                '--m-metadata-column', 'col1', '--verbose')

            exp_tsv = 'id\tcol1\n#q2:types\tcategorical\n0\tfoo\nid1\tbar\n'
            if result.exit_code != 0:
                raise ValueError(result.exception)
            self._assertMetadataOutput(
                result, exp_tsv=exp_tsv,
                exp_yaml="metadata: !metadata 'metadata.tsv'")

    def test_multiple_metadata(self):
        for command in ('identity-with-metadata-column',
                        'identity-with-optional-metadata-column'):
            result = self._run_command(
                command, '--i-ints', self.input_artifact, '--o-out',
                self.output_artifact, '--m-metadata-file', self.metadata_file1,
                '--m-metadata-file', self.metadata_file2, '--m-metadata-file',
                self.metadata_artifact, '--m-metadata-column', 'col2',
                '--verbose')

            self.assertEqual(result.exit_code, 1)
            self.assertIn('\'--m-metadata-file\' was specified multiple times',
                          result.output)

    def test_multiple_metadata_column(self):
        result = self._run_command(
            'identity-with-metadata-column', '--i-ints',
            self.input_artifact, '--o-out', self.output_artifact,
            '--m-metadata-file', self.metadata_file1, '--m-metadata-file',
            self.metadata_file2, '--m-metadata-column', 'col1',
            '--m-metadata-column', 'col2')

        self.assertEqual(result.exit_code, 1)
        self.assertTrue(result.output.startswith('Usage:'))
        self.assertIn('\'--m-metadata-file\' was specified multiple times',
                      result.output)

    def test_categorical_metadata_column(self):
        result = self._run_command(
            'identity-with-categorical-metadata-column', '--help')
        help_text = result.output

        self.assertIn(
            '--m-metadata-column COLUMN  MetadataColumn[Categorical]',
            help_text)

        result = self._run_command(
            'identity-with-categorical-metadata-column', '--i-ints',
            self.input_artifact, '--o-out', self.output_artifact,
            '--m-metadata-file', self.metadata_file_mixed_types,
            '--m-metadata-column', 'strings', '--verbose')

        exp_tsv = 'id\tstrings\n#q2:types\tcategorical\nid1\tabc\nid2\tdef\n'
        self._assertMetadataOutput(
            result, exp_tsv=exp_tsv,
            exp_yaml="metadata: !metadata 'metadata.tsv'")

    def test_categorical_metadata_column_type_mismatch(self):
        result = self._run_command(
            'identity-with-categorical-metadata-column', '--i-ints',
            self.input_artifact, '--o-out', self.output_artifact,
            '--m-metadata-file', self.metadata_file_mixed_types,
            '--m-metadata-column', 'numbers')

        self.assertEqual(result.exit_code, 1)
        self.assertIn("Metadata column", result.output)
        self.assertIn("numeric", result.output)
        self.assertIn("expected Categorical", result.output)

    def test_numeric_metadata_column(self):
        result = self._run_command(
            'identity-with-numeric-metadata-column', '--help')
        help_text = result.output

        self.assertIn('--m-metadata-column COLUMN  MetadataColumn[Numeric]',
                      help_text)

        result = self._run_command(
            'identity-with-numeric-metadata-column', '--i-ints',
            self.input_artifact, '--o-out', self.output_artifact,
            '--m-metadata-file', self.metadata_file_mixed_types,
            '--m-metadata-column', 'numbers', '--verbose')

        exp_tsv = 'id\tnumbers\n#q2:types\tnumeric\nid1\t42\nid2\t-1.5\n'
        self._assertMetadataOutput(
            result, exp_tsv=exp_tsv,
            exp_yaml="metadata: !metadata 'metadata.tsv'")

    def test_numeric_metadata_column_type_mismatch(self):
        result = self._run_command(
            'identity-with-numeric-metadata-column', '--i-ints',
            self.input_artifact, '--o-out', self.output_artifact,
            '--m-metadata-file', self.metadata_file_mixed_types,
            '--m-metadata-column', 'strings')

        self.assertEqual(result.exit_code, 1)
        self.assertIn("Metadata column", result.output)
        self.assertIn("categorical", result.output)
        self.assertIn("expected Numeric", result.output)


class TestCollectionSupport(unittest.TestCase):
    def setUp(self):
        get_dummy_plugin()
        self.runner = CliRunner()
        self.plugin_command = RootCommand().get_command(
            ctx=None, name='dummy-plugin')
        self.tempdir = tempfile.mkdtemp(prefix='qiime2-q2cli-test-temp-')

        self.art1_path = os.path.join(self.tempdir, 'art1.qza')
        self.art2_path = os.path.join(self.tempdir, 'art2.qza')
        self.art1 = Artifact.import_data(SingleInt, 0)
        self.art2 = Artifact.import_data(SingleInt, 1)

        self.output = os.path.join(self.tempdir, 'out')
        self.output2 = os.path.join(self.tempdir, 'out2')

    def tearDown(self):
        shutil.rmtree(self.tempdir)

    def _run_command(self, *args):
        return self.runner.invoke(self.plugin_command, args)

    def test_collection_roundtrip_list(self):
        result = self._run_command(
            'list-params', '--p-ints', '0', '--p-ints', '1', '--o-output',
            self.output, '--verbose'
        )

        self.assertEqual(result.exit_code, 0)
        collection = ResultCollection.load(self.output)

        self.assertEqual(collection['0'].view(int), 0)
        self.assertEqual(collection['1'].view(int), 1)
        self.assertEqual(list(collection.keys()), ['0', '1'])

        result = self._run_command(
            'list-of-ints', '--i-ints', self.output, '--o-output',
            self.output2, '--verbose'
        )

        self.assertEqual(collection['0'].view(int), 0)
        self.assertEqual(collection['1'].view(int), 1)
        self.assertEqual(list(collection.keys()), ['0', '1'])

    def test_collection_roundtrip_dict_keyed(self):
        result = self._run_command(
            'dict-params', '--p-ints', 'foo:0', '--p-ints', 'bar:1',
            '--o-output', self.output, '--verbose'
        )

        self.assertEqual(result.exit_code, 0)
        collection = ResultCollection.load(self.output)

        self.assertEqual(collection['foo'].view(int), 0)
        self.assertEqual(collection['bar'].view(int), 1)
        self.assertEqual(list(collection.keys()), ['foo', 'bar'])

        result = self._run_command(
            'dict-of-ints', '--i-ints', self.output, '--o-output',
            self.output2, '--verbose'
        )

        self.assertEqual(result.exit_code, 0)
        collection = ResultCollection.load(self.output)

        self.assertEqual(collection['foo'].view(int), 0)
        self.assertEqual(collection['bar'].view(int), 1)
        self.assertEqual(list(collection.keys()), ['foo', 'bar'])

    def test_collection_roundtrip_dict_unkeyed(self):
        result = self._run_command(
            'dict-params', '--p-ints', '0', '--p-ints', '1',
            '--o-output', self.output, '--verbose'
        )

        self.assertEqual(result.exit_code, 0)
        collection = ResultCollection.load(self.output)

        self.assertEqual(collection['0'].view(int), 0)
        self.assertEqual(collection['1'].view(int), 1)
        self.assertEqual(list(collection.keys()), ['0', '1'])

        result = self._run_command(
            'dict-of-ints', '--i-ints', self.output, '--o-output',
            self.output2, '--verbose'
        )

        self.assertEqual(result.exit_code, 0)
        collection = ResultCollection.load(self.output)

        self.assertEqual(collection['0'].view(int), 0)
        self.assertEqual(collection['1'].view(int), 1)
        self.assertEqual(list(collection.keys()), ['0', '1'])

    def test_de_facto_list(self):
        self.art1.save(self.art1_path)
        self.art2.save(self.art2_path)

        result = self._run_command(
            'list-of-ints', '--i-ints', self.art1_path, '--i-ints',
            self.art2_path, '--o-output', self.output, '--verbose'
        )

        self.assertEqual(result.exit_code, 0)
        collection = ResultCollection.load(self.output)

        self.assertEqual(collection['0'].view(int), 0)
        self.assertEqual(collection['1'].view(int), 1)
        self.assertEqual(list(collection.keys()), ['0', '1'])

    def test_de_facto_dict_keyed(self):
        self.art1.save(self.art1_path)
        self.art2.save(self.art2_path)

        result = self._run_command(
            'dict-of-ints', '--i-ints', f'foo:{self.art1_path}', '--i-ints',
            f'bar:{self.art2_path}', '--o-output', self.output, '--verbose'
        )

        self.assertEqual(result.exit_code, 0)
        collection = ResultCollection.load(self.output)

        self.assertEqual(collection['foo'].view(int), 0)
        self.assertEqual(collection['bar'].view(int), 1)
        self.assertEqual(list(collection.keys()), ['foo', 'bar'])

    def test_de_facto_dict_unkeyed(self):
        self.art1.save(self.art1_path)
        self.art2.save(self.art2_path)

        result = self._run_command(
            'dict-of-ints', '--i-ints', self.art1_path, '--i-ints',
            self.art2_path, '--o-output', self.output, '--verbose'
        )

        self.assertEqual(result.exit_code, 0)
        collection = ResultCollection.load(self.output)

        self.assertEqual(collection['0'].view(int), 0)
        self.assertEqual(collection['1'].view(int), 1)
        self.assertEqual(list(collection.keys()), ['0', '1'])

    def test_mixed_keyed_unkeyed_inputs(self):
        self.art1.save(self.art1_path)
        self.art2.save(self.art2_path)

        result = self._run_command(
            'dict-of-ints', '--i-ints', f'foo:{self.art1_path}', '--i-ints',
            self.art2_path, '--o-output', self.output, '--verbose'
        )

        self.assertEqual(result.exit_code, 1)
        self.assertIn('Keyed values cannot be mixed with unkeyed values.',
                      str(result.exception))

        result = self._run_command(
            'dict-of-ints', '--i-ints', self.art1_path, '--i-ints',
            f'bar:{self.art2_path}', '--o-output', self.output, '--verbose'
        )

        self.assertEqual(result.exit_code, 1)
        self.assertIn('Keyed values cannot be mixed with unkeyed values.',
                      str(result.exception))

    def test_mixed_keyed_unkeyed_params(self):
        result = self._run_command(
            'dict-params', '--p-ints', 'foo:0', '--p-ints', '1',
            '--o-output', self.output, '--verbose'
        )

        self.assertEqual(result.exit_code, 1)
        self.assertIn('The unkeyed value <1> has been mixed with keyed values.'
                      ' All values must be keyed or unkeyed',
                      str(result.exception))

        result = self._run_command(
            'dict-params', '--p-ints', '0', '--p-ints', 'bar:1',
            '--o-output', self.output, '--verbose'
        )

        self.assertEqual(result.exit_code, 1)
        self.assertIn('The keyed value <bar:1> has been mixed with unkeyed'
                      ' values. All values must be keyed or unkeyed',
                      str(result.exception))

    def test_keyed_path_with_tilde(self):
        self.art1.save(self.art1_path)
        self.art2.save(self.art2_path)

        tmp = tempfile.gettempdir()
        tempdir = os.path.basename(self.tempdir)

        with modified_environ(HOME=tmp):
            result = self._run_command(
                'dict-of-ints',
                '--i-ints', f'foo:{os.path.join("~", tempdir, "art1.qza")}',
                '--i-ints', f'bar:{os.path.join("~", tempdir, "art2.qza")}',
                '--o-output', self.output, '--verbose')

        self.assertEqual(result.exit_code, 0)
        collection = ResultCollection.load(self.output)

        self.assertEqual(collection['foo'].view(int), 0)
        self.assertEqual(collection['bar'].view(int), 1)
        self.assertEqual(list(collection.keys()), ['foo', 'bar'])

    def test_directory_with_non_artifacts(self):
        input_dir = os.path.join(self.tempdir, 'in')
        os.mkdir(input_dir)

        artifact_path = os.path.join(input_dir, 'a.qza')
        artifact = Artifact.import_data(IntSequence1, [0, 42, 43])
        artifact.save(artifact_path)

        with open(os.path.join(input_dir, 'bad.txt'), 'w') as fh:
            fh.write('This file is not an artifact')

        result = self._run_command(
            'list-of-ints', '--i-ints', input_dir, '--o-output',
            self.output, '--verbose'
        )

        self.assertEqual(result.exit_code, 1)
        self.assertIn("Invalid value for '--i-ints':", result.output)

    def test_empty_directory(self):
        result = self._run_command(
            'list-of-ints', '--i-ints', self.tempdir, '--o-output',
            self.output, '--verbose'
        )

        self.assertEqual(result.exit_code, 1)
        self.assertIn(f"Provided directory '{self.tempdir}' is empty.",
                      result.output)


@contextlib.contextmanager
def modified_environ(*remove, **update):
    """
    Taken from: https://stackoverflow.com/a/34333710.

    Updating the os.environ dict only modifies the environment variables from
    the perspective of the current Python process, so this isn't dangerous at
    all.

    Temporarily updates the ``os.environ`` dictionary in-place.

    The ``os.environ`` dictionary is updated in-place so that the modification
    is sure to work in all situations.

    :param remove: Environment variables to remove.
    :param update: Dictionary of environment variables and values to
                   add/update.
    """
    env = os.environ
    update = update or {}
    remove = remove or []

    # List of environment variables being updated or removed.
    stomped = (set(update.keys()) | set(remove)) & set(env.keys())
    # Environment variables and values to restore on exit.
    update_after = {k: env[k] for k in stomped}
    # Environment variables and values to remove on exit.
    remove_after = frozenset(k for k in update if k not in env)

    try:
        env.update(update)
        [env.pop(k, None) for k in remove]
        yield
    finally:
        env.update(update_after)
        [env.pop(k) for k in remove_after]


if __name__ == "__main__":
    unittest.main()<|MERGE_RESOLUTION|>--- conflicted
+++ resolved
@@ -27,7 +27,6 @@
 from q2cli.click.type import QIIME2Type
 
 
-<<<<<<< HEAD
 CONFIG_LEVEL_2 = """[parsl]
 strategy = "None"
 
@@ -67,7 +66,7 @@
                  "\n    strategy_period=5, " +\
                  "\n    usage_tracking=False" +\
                  "\n)}"
-=======
+
 EXPECTED_CITATIONS = """% use `qiime tools citations` on a QIIME 2 result for complete list
 
 @article{key0,
@@ -114,7 +113,6 @@
  year = {2012}
 }
 """  # noqa: E501
->>>>>>> faa134b0
 
 
 class CliTests(unittest.TestCase):
